#!/usr/bin/env python
#
# Copyright 2014 Dan Smith <dsmith@danplanet.com>
#
# This program is free software: you can redistribute it and/or modify
# it under the terms of the GNU General Public License as published by
# the Free Software Foundation, either version 3 of the License, or
# (at your option) any later version.
#
# This program is distributed in the hope that it will be useful,
# but WITHOUT ANY WARRANTY; without even the implied warranty of
# MERCHANTABILITY or FITNESS FOR A PARTICULAR PURPOSE.  See the
# GNU General Public License for more details.
#
# You should have received a copy of the GNU General Public License
# along with this program.  If not, see <http://www.gnu.org/licenses/>.

import glob
import os
<<<<<<< HEAD
import six
=======

from chirp import chirp_common
from chirp import logger
from chirp import elib_intl
from chirp import platform
from chirp.drivers import *
from chirp.ui import config

>>>>>>> 3cc207dd

import sys
import os
import locale
import gettext
import argparse
import logging
import urllib

if six.PY3:
    from gi import pygtkcompat
    pygtkcompat.enable()
    pygtkcompat.enable_gtk(version='3.0')

from chirp import directory
from chirp import logger
from chirp import elib_intl
from chirp import platform
from chirp.ui import config

directory.safe_import_drivers()

LOG = logging.getLogger("chirpw")


urllib.URLopener.version = chirp_common.http_user_agent()

localepath = platform.get_platform().find_resource("locale")

conf = config.get()
manual_language = conf.get("language", "state")
langs = []
if manual_language and manual_language != "Auto":
    lang_codes = {"English":          "en_US",
                  "Polish":           "pl",
                  "Italian":          "it",
                  "Dutch":            "nl",
                  "German":           "de",
                  "Hungarian":        "hu",
                  "Russian":          "ru",
                  "Portuguese (BR)":  "pt_BR",
                  "French":           "fr",
                  "Spanish":          "es_ES",
                  }
    try:
        LOG.info("Language: %s", lang_codes[manual_language])
        langs = [lang_codes[manual_language]]
    except KeyError:
        LOG.error("Unsupported language `%s'" % manual_language)
else:
    lc, encoding = locale.getdefaultlocale()
    if (lc):
        langs = [lc]
    try:
        langs += os.getenv("LANG").split(":")
    except:
        pass

try:
    if os.name == "nt":
        elib_intl._putenv("LANG", langs[0])
    else:
        os.putenv("LANG", langs[0])
except IndexError:
    pass
path = "locale"
gettext.bindtextdomain("CHIRP", localepath)
gettext.textdomain("CHIRP")
lang = gettext.translation("CHIRP", localepath, languages=langs,
                           fallback=True)


# Python <2.6 does not have str.format(), which chirp uses to make translation
# strings nicer. So, instead of installing the gettext standard "_()" function,
# we can install our own, which returns a string of the following class,
# which emulates the new behavior, thus allowing us to run on older Python
# versions.
class CompatStr(str):
    def format(self, **kwargs):
        base = lang.gettext(self)
        for k, v in kwargs.items():
            base = base.replace("{%s}" % k, str(v))
        return base

pyver = sys.version.split()[0]

try:
    vmaj, vmin, vrel = pyver.split(".", 3)
except:
    vmaj, vmin = pyver.split(".", 2)
    vrel = 0

if int(vmaj) == 2 and int(vmin) < 6:
    # Python <2.6, emulate str.format()
    import __builtin__

    def lang_with_format(string):
        return CompatStr(string)
    __builtin__._ = lang_with_format
else:
    # Python >=2.6, use normal gettext behavior
    lang.install()

parser = argparse.ArgumentParser()
parser.add_argument("files", metavar="file", nargs='*', help="File to open")
parser.add_argument("--module", metavar="module",
                    help="Load module on startup")
logger.add_version_argument(parser)
parser.add_argument("--profile", action="store_true",
                    help="Enable profiling")
logger.add_arguments(parser)
args = parser.parse_args()

logger.handle_options(args)

a = None
if True:
    from chirp.ui import mainapp
    a = mainapp.ChirpMain()

# Be sure to load module before opening files
if args.module:
    a.load_module(args.module)

for i in args.files:
    LOG.info("Opening %s", i)
    a.do_open(i)

a.show()

if args.profile:
    import cProfile
    import pstats
    import gtk
    cProfile.run("gtk.main()", "chirpw.stats")
    p = pstats.Stats("chirpw.stats")
    p.sort_stats("cumulative").print_stats(10)
else:
    import gtk
    gtk.main()

if config._CONFIG:
    config._CONFIG.set("last_dir",
                       platform.get_platform().get_last_dir(),
                       "state")
    config._CONFIG.save()<|MERGE_RESOLUTION|>--- conflicted
+++ resolved
@@ -17,18 +17,7 @@
 
 import glob
 import os
-<<<<<<< HEAD
 import six
-=======
-
-from chirp import chirp_common
-from chirp import logger
-from chirp import elib_intl
-from chirp import platform
-from chirp.drivers import *
-from chirp.ui import config
-
->>>>>>> 3cc207dd
 
 import sys
 import os
@@ -43,6 +32,7 @@
     pygtkcompat.enable()
     pygtkcompat.enable_gtk(version='3.0')
 
+from chirp import chirp_common
 from chirp import directory
 from chirp import logger
 from chirp import elib_intl
@@ -53,8 +43,8 @@
 
 LOG = logging.getLogger("chirpw")
 
-
-urllib.URLopener.version = chirp_common.http_user_agent()
+# Does not work with python3 chirpw
+# urllib.URLopener.version = chirp_common.http_user_agent()
 
 localepath = platform.get_platform().find_resource("locale")
 
