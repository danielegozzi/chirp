# Copyright 2010 Dan Smith <dsmith@danplanet.com>
# Copyright 2012 Tom Hayward <tom@tomh.us>
#
# This program is free software: you can redistribute it and/or modify
# it under the terms of the GNU General Public License as published by
# the Free Software Foundation, either version 3 of the License, or
# (at your option) any later version.
#
# This program is distributed in the hope that it will be useful,
# but WITHOUT ANY WARRANTY; without even the implied warranty of
# MERCHANTABILITY or FITNESS FOR A PARTICULAR PURPOSE.  See the
# GNU General Public License for more details.
#
# You should have received a copy of the GNU General Public License
# along with this program.  If not, see <http://www.gnu.org/licenses/>.

<<<<<<< HEAD
import glob
=======
import binascii
>>>>>>> 010334ca
import os
import tempfile
import logging
import sys

import six

from chirp.drivers import icf  # , rfinder
from chirp import chirp_common, util, radioreference, errors

LOG = logging.getLogger(__name__)


def radio_class_id(cls):
    """Return a unique identification string for @cls"""
    ident = "%s_%s" % (cls.VENDOR, cls.MODEL)
    if cls.VARIANT:
        ident += "_%s" % cls.VARIANT
    ident = ident.replace("/", "_")
    ident = ident.replace(" ", "_")
    ident = ident.replace("(", "")
    ident = ident.replace(")", "")
    return ident


ALLOW_DUPS = False


def enable_reregistrations():
    """Set the global flag ALLOW_DUPS=True, which will enable a driver
    to re-register for a slot in the directory without triggering an
    exception"""
    global ALLOW_DUPS
    if not ALLOW_DUPS:
        LOG.info("driver re-registration enabled")
    ALLOW_DUPS = True


def register(cls):
    """Register radio @cls with the directory"""
    global DRV_TO_RADIO
    ident = radio_class_id(cls)
    if ident in list(DRV_TO_RADIO.keys()):
        if ALLOW_DUPS:
            LOG.warn("Replacing existing driver id `%s'" % ident)
        else:
            raise Exception("Duplicate radio driver id `%s'" % ident)
    DRV_TO_RADIO[ident] = cls
    RADIO_TO_DRV[cls] = ident
    LOG.info("Registered %s = %s" % (ident, cls.__name__))

    return cls


DRV_TO_RADIO = {}
RADIO_TO_DRV = {}


def get_radio(driver):
    """Get radio driver class by identification string"""
    if driver in DRV_TO_RADIO:
        return DRV_TO_RADIO[driver]
    else:
        raise Exception("Unknown radio type `%s'" % driver)


def get_driver(rclass):
    """Get the identification string for a given class"""
    if rclass in RADIO_TO_DRV:
        return RADIO_TO_DRV[rclass]
    elif rclass.__bases__[0] in RADIO_TO_DRV:
        return RADIO_TO_DRV[rclass.__bases__[0]]
    else:
        raise Exception("Unknown radio type `%s'" % rclass)


def icf_to_radio(icf_file):
    """Detect radio class from ICF file."""
    icfdata, mmap = icf.read_file(icf_file)

    for model in list(DRV_TO_RADIO.values()):
        try:
            if model._model == icfdata['model']:
                return model
        except Exception:
            pass  # Skip non-Icoms

<<<<<<< HEAD
    if img_data:
        f = open(img_file, "wb")
        f.write(img_data)
        f.close()
    else:
        LOG.error("Unsupported model data: %s" % util.hexprint(mdata))
        raise Exception("Unsupported model")
=======
    LOG.error("Unsupported model data: %s" % util.hexprint(icfdata['model']))
    raise Exception("Unsupported model %s" % binascii.hexlify(
        icfdata['model']))
>>>>>>> 010334ca


# This is a mapping table of radio models that have changed in the past.
# ideally we would never do this, but in the case where a radio was added
# as the wrong model name, or a model has to be split, we need to be able
# to open older files and do something intelligent with them.
MODEL_COMPAT = {
    ('Retevis', 'RT-5R'): ('Retevis', 'RT5R'),
    ('Retevis', 'RT-5RV'): ('Retevis', 'RT5RV'),
}


def get_radio_by_image(image_file):
    """Attempt to get the radio class that owns @image_file"""
    if image_file.startswith("radioreference://"):
        _, _, zipcode, username, password, country = image_file.split("/", 5)
        rr = radioreference.RadioReferenceRadio(None)
        rr.set_params(zipcode, username, password, country)
        return rr

    # FIXME: Disable rfinder until the module is fixed
    if image_file.startswith("rfinder://") and False:
        _, _, email, passwd, lat, lon, miles = image_file.split("/")
        rf = rfinder.RFinderRadio(None)
        rf.set_params((float(lat), float(lon)), int(miles), email, passwd)
        return rf

    if os.path.exists(image_file) and icf.is_icf_file(image_file):
        rclass = icf_to_radio(image_file)
        return rclass(image_file)

    if os.path.exists(image_file):
        with open(image_file, "rb") as f:
            filedata = f.read()
    else:
        filedata = b""

    data, metadata = chirp_common.FileBackedRadio._strip_metadata(filedata)

    # NOTE: See warning below
    if six.PY3:
        filestring = ''.join(chr(c) for c in filedata)
    else:
        filestring = filedata

    for rclass in list(DRV_TO_RADIO.values()):
        if not issubclass(rclass, chirp_common.FileBackedRadio):
            continue

        if not metadata:
            # If no metadata, we do the old thing
            error = None
            try:
                if rclass.match_model(filedata, image_file):
                    return rclass(image_file)
            except Exception as e:
                error = e

            # NOTE: For compatibility, try a straight up conversion to
            # string and log a warning
            if six.PY3:
                try:
                    if rclass.match_model(filestring, image_file):
                        LOG.warning(('Radio driver %s needs py3 '
                                     'match_model conversion!') % (
                                         rclass.__name__))
                        return rclass(image_file)
                except Exception as e:
                    error = e

            if error:
                LOG.error('Radio class %s failed during detection: %s' % (
                    rclass.__name__, error))

        meta_vendor = metadata.get('vendor')
        meta_model = metadata.get('model')

        meta_vendor, meta_model = MODEL_COMPAT.get((meta_vendor, meta_model),
                                                   (meta_vendor, meta_model))

        # If metadata, then it has to match one of the aliases or the parent
        for alias in rclass.ALIASES + [rclass]:
            if (alias.VENDOR == meta_vendor and alias.MODEL == meta_model):

                class DynamicRadioAlias(rclass):
                    VENDOR = meta_vendor
                    MODEL = meta_model
                    VARIANT = metadata.get('variant')

                return DynamicRadioAlias(image_file)

    if metadata:
        e = errors.ImageMetadataInvalidModel("Unsupported model %s %s" % (
            metadata.get("vendor"), metadata.get("model")))
        e.metadata = metadata
        raise e
    else:
        raise errors.ImageDetectFailed("Unknown file format")


def safe_import_drivers(limit=None):
    if sys.platform == 'win32':
        # Assume we are in a frozen win32 build, so we can not glob
        # the driver files, but we do not need to anyway
        import chirp.drivers
        for module in chirp.drivers.__all__:
            try:
                __import__('chirp.drivers.%s' % module)
            except Exception as e:
                print('Failed to import %s: %s' % (module, e))
        return

    # Safe import of everything in chirp/drivers. We need to import them
    # to get them to register, but should not abort if one import fails
    chirp_module_base = os.path.dirname(os.path.abspath(__file__))
    driver_files = glob.glob(os.path.join(chirp_module_base,
                                          'drivers',
                                          '*.py'))
    for driver_file in driver_files:
        module, ext = os.path.splitext(driver_file)
        driver_module = os.path.basename(module)
        if limit and driver_module not in limit:
            continue
        try:
            __import__('chirp.drivers.%s' % driver_module)
        except Exception as e:
            print('Failed to import %s: %s' % (module, e))<|MERGE_RESOLUTION|>--- conflicted
+++ resolved
@@ -14,11 +14,8 @@
 # You should have received a copy of the GNU General Public License
 # along with this program.  If not, see <http://www.gnu.org/licenses/>.
 
-<<<<<<< HEAD
+import binascii
 import glob
-=======
-import binascii
->>>>>>> 010334ca
 import os
 import tempfile
 import logging
@@ -101,24 +98,14 @@
 
     for model in list(DRV_TO_RADIO.values()):
         try:
-            if model._model == icfdata['model']:
+            if model.get_model() == icfdata['model']:
                 return model
         except Exception:
             pass  # Skip non-Icoms
 
-<<<<<<< HEAD
-    if img_data:
-        f = open(img_file, "wb")
-        f.write(img_data)
-        f.close()
-    else:
-        LOG.error("Unsupported model data: %s" % util.hexprint(mdata))
-        raise Exception("Unsupported model")
-=======
     LOG.error("Unsupported model data: %s" % util.hexprint(icfdata['model']))
     raise Exception("Unsupported model %s" % binascii.hexlify(
         icfdata['model']))
->>>>>>> 010334ca
 
 
 # This is a mapping table of radio models that have changed in the past.
